--- conflicted
+++ resolved
@@ -1,8 +1,3 @@
-<<<<<<< HEAD
-use std::fmt::Debug;
-
-use libp2p::{Multiaddr, PeerId};
-=======
 use alloy::rpc::types::eth::{Filter, Log, Transaction};
 use alloy_primitives::{Address, B256, U256};
 use async_trait::async_trait;
@@ -21,14 +16,11 @@
         gossipsub::IdentTopic::new(format!("mintpool::{:?}", self))
     }
 }
->>>>>>> fbeda79d
 
 #[derive(Debug)]
 pub struct MintpoolNodeInfo {
     pub peer_id: PeerId,
     pub addr: Vec<Multiaddr>,
-<<<<<<< HEAD
-=======
 }
 
 #[derive(Debug)]
@@ -239,5 +231,4 @@
         let claim = PremintV2Message::map_claim(7777777, log.clone()).unwrap();
         assert!(PremintV2Message::verify_claim(7777777, tx.clone(), log.clone(), claim).await);
     }
->>>>>>> fbeda79d
 }